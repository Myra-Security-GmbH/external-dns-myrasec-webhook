--- conflicted
+++ resolved
@@ -12,10 +12,7 @@
   webhook-listen-address: ":8080"
   ttl: "300"
   environment: "prod" # environment variable defines the behavior of the webhook and controls private IPs handling
-<<<<<<< HEAD
-=======
   base-url: "https://apiv2.myracloud.com/%s" # Used for testing, no need to define
->>>>>>> 107d0da3
 ---
 apiVersion: v1
 kind: ServiceAccount
@@ -87,14 +84,11 @@
                 configMapKeyRef:
                   name: myra-externaldns-config
                   key: environment
-<<<<<<< HEAD
-=======
             - name: MYRASEC_GO_BASE_URL
               valueFrom:
                 configMapKeyRef:
                   name: myra-externaldns-config
                   key: base-url
->>>>>>> 107d0da3
             - name: MYRASEC_API_KEY
               valueFrom:
                 secretKeyRef:
@@ -121,14 +115,11 @@
                 configMapKeyRef:
                   name: myra-externaldns-config
                   key: dry-run
-<<<<<<< HEAD
             - name: DISABLE_PROTECTION
               valueFrom:
                 configMapKeyRef:
                   name: myra-externaldns-config
                   key: disable-protection
-=======
->>>>>>> 107d0da3
             - name: LOG_LEVEL
               valueFrom:
                 configMapKeyRef:
